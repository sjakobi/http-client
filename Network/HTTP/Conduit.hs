--- conflicted
+++ resolved
@@ -185,11 +185,7 @@
 import qualified Network.HTTP.Types as W
 import Data.Default (def)
 
-<<<<<<< HEAD
-import Control.Exception.Lifted (throwIO, try, IOException)
-=======
-import Control.Exception.Lifted (throwIO, handle)
->>>>>>> 39279df9
+import Control.Exception.Lifted (throwIO, try, IOException, handle)
 import Control.Monad ((<=<))
 import Control.Monad.IO.Class (MonadIO (liftIO))
 import Control.Monad.Trans.Resource
@@ -258,13 +254,8 @@
     => Request m
     -> Manager
     -> m (Response (C.ResumableSource m S.ByteString))
-<<<<<<< HEAD
-http req0 manager = do
+http req0 manager = wrapIOException $ do
     res <-
-=======
-http req0 manager = wrapIOException $ do
-    res@(Response status _version hs body) <-
->>>>>>> 39279df9
         if redirectCount req0 == 0
             then httpRaw req0 manager
             else go (redirectCount req0) req0
@@ -286,18 +277,13 @@
      => Request m
      -> Manager
      -> m (Response (C.ResumableSource m S.ByteString))
-<<<<<<< HEAD
 httpRaw req' m = do
     (req, cookie_jar') <- case cookieJar req' of
         Just cj -> do
             now <- liftIO getCurrentTime
             return $ insertCookiesIntoRequest req' (evictExpiredCookies cj now) now
         Nothing -> return (req', def)
-    (connRelease, ci, isManaged) <- getConnectionWrapper
-=======
-httpRaw req m = do
     (timeout', (connRelease, ci, isManaged)) <- getConnectionWrapper
->>>>>>> 39279df9
         req
         (responseTimeout req)
         (failedConnectionException req)
